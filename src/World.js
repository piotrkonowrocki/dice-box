import { createCanvas } from './components/canvas'
// import WorldOffscreen from './components/world.offscreen'
import physicsWorker from './components/physics.worker.js?worker&inline'
import { debounce } from './helpers'

const defaultOptions = {
	id: `dice-canvas-${Date.now()}`, // set the canvas id
  enableShadows: true, // do dice cast shadows onto DiceBox mesh?
  delay: 10, // delay between dice being generated - 0 causes stuttering and physics popping
	gravity: 3, // TODO: high gravity will cause dice piles to jiggle
	startingHeight: 15, // height to drop the dice from - will not exceed the DiceBox height set by zoom
	spinForce: 6, // passed on to physics as an impulse force
	throwForce: 2.5, // passed on to physics as linear velocity
	zoomLevel: 3, // 0-7, can we round it out to 9? And reverse it because higher zoom means closer
	theme: '#0974e6', // can be a hex color or a pre-defined theme such as 'purpleRock'
	offscreen: true, // use offscreen canvas browser feature for performance improvements - will fallback to false based on feature detection
	assetPath: '/assets/dice-box/', // path to 'ammo', 'models', 'themes' folders and web workers
	origin: location.origin.includes('localhost') ? location.origin : '',
}

class World {
	rollData = []
	rollPromiseResolve
	rollPromiseReject
	themeData = []
	#groupIndex = 0
	#rollIndex = 0
	#idIndex = 0
	#DiceWorld
	diceWorldInit
	#DiceWorker
	diceWorkerInit
	onDieComplete = () => {}
	onRollComplete = () => {}

  constructor(container, options = {}){
		// extend defaults with options
		this.config = {...defaultOptions, ...options}
		// if a canvas selector is provided then that will be used for the dicebox, otherwise a canvas will be created using the config.id
    this.canvas = createCanvas({
      selector: container,
      id: this.config.id
    })

  }

	async #loadWorld(){
		if ("OffscreenCanvas" in window && "transferControlToOffscreen" in this.canvas && this.config.offscreen) { 
			// Ok to use offscreen canvas - transfer controll offscreen
			const WorldOffscreen = await import('./components/world.offscreen').then(module => module.default)
			// WorldOffscreen is just a container class that passes all method calls to the Offscreen Canvas worker
			this.#DiceWorld = new WorldOffscreen({
				canvas: this.canvas,
				options: this.config
			})
		} else {
			if(this.config.offscreen){
				console.warn("This browser does not support OffscreenCanvas. Using standard canvas fallback.")
				this.config.offscreen = false
			}
			// code splitting out WorldOnscreen. It's esentially the same as offscreenCanvas.worker.js but communicates with the main thread differently
			const WorldOnscreen = await import('./components/world.onscreen').then(module => module.default)
			this.#DiceWorld = new WorldOnscreen({
				canvas: this.canvas,
				options: this.config
			})
		}
	}

	#connectWorld(){
		// create message channels for the two web workers to communicate through
		const channel = new MessageChannel()

		// set up a promise to be fullfilled when a message comes back from DiceWorld indicating init is complete
		this.#DiceWorld.init = new Promise((resolve, reject) => {
			this.diceWorldInit = resolve
		})

		this.#DiceWorld.connect(channel.port1)

		// initialize physics world in which AmmoJS runs
		this.#DiceWorker = new physicsWorker()
		// set up a promise to be fullfilled when a message comes back from physics.worker indicating init is complete
		this.#DiceWorker.init = new Promise((resolve, reject) => {
			this.diceWorkerInit = resolve
		})

		// Setup the connection: Port 2 is for diceWorker
		this.#DiceWorker.postMessage({
			action: "connect"
		},[ channel.port2 ])
	}

	resizeWorld(){
		// send resize events to workers - debounced for performance
		const resizeWorkers = () => {
			this.#DiceWorld.resize({width: this.canvas.clientWidth, height: this.canvas.clientHeight})
			this.#DiceWorker.postMessage({action: "resize", width: this.canvas.clientWidth, height: this.canvas.clientHeight});
		}
		const debounceResize = debounce(resizeWorkers)
		window.addEventListener("resize", debounceResize)
	}

  async init() {
		await this.#loadWorld()
		this.#connectWorld()
		this.resizeWorld()

		this.#DiceWorld.onInitComplete = () => {
			this.diceWorldInit()
		}
		// now that DiceWorld is ready we can attach our callbacks
		this.#DiceWorld.onRollResult = (die) => {
			// map die results back to our rollData
			this.rollData[die.groupId].rolls[die.rollId].result = die.result
			// TODO: die should have 'sides' or is that unnecessary data passed between workers?
			// trigger callback passing individual die result
			this.onDieComplete(die)
		}
		this.#DiceWorld.onRollComplete = () => {
			this.rollData.forEach(rollGroup => {
				// convert rolls from indexed objects to array
				rollGroup.rolls = Object.values(rollGroup.rolls).map(roll => roll)
				// add up the values
				rollGroup.value = rollGroup.rolls.reduce((val,roll) => val + roll.result,0)
				// add the modifier
				rollGroup.value += rollGroup.modifier ? rollGroup.modifier : 0
			})
			// resolve promise
			this.rollPromiseResolve(this.rollData)
			// trigger callback passing the grouped roll data
			this.onRollComplete(this.rollData)
		}

    // initialize the AmmoJS physics worker
    this.#DiceWorker.postMessage({
      action: "init",
      width: this.canvas.clientWidth,
      height: this.canvas.clientHeight,
			options: this.config
    })

    this.#DiceWorker.onmessage = (e) => {
			switch( e.data.action ) {
				case "init-complete":
					this.diceWorkerInit() // fulfill promise so other things can run
			}
    }

    // pomise.all to initialize both offscreenWorker and DiceWorker
		await Promise.all([this.#DiceWorld.init, this.#DiceWorker.init])

		// make this method chainable
		return this

  }

	// TODO: use getter and setter
	// change config options
	updateConfig(options) {
		const newConfig = {...this.config,...options}
		this.config = newConfig
		// pass updates to DiceWorld
		this.#DiceWorld.updateConfig(newConfig)
		// pass updates to PhysicsWorld
		this.#DiceWorker.postMessage({
			action: 'updateConfig',
			options: newConfig
		})

		// make this method chainable
		return this
	}

	clear() {
		// reset indexes and rollData
		this.#rollIndex = 0
		this.#groupIndex = 0
		this.#idIndex = 0
		this.rollData = []
		// clear all rendered die bodies
		this.#DiceWorld.clear()
    // clear all physics die bodies
    this.#DiceWorker.postMessage({action: "clearDice"})

		// make this method chainable
		return this
  }

	hide() {
		this.canvas.style.display = 'none'

		// make this method chainable
		return this
	}

	show() {
		this.canvas.style.display = 'block'

		// make this method chainable
		return this
	}

	// add a die. Use groupId to add a die to a specific roll group
	// when looking at the roll results object, the groupId on an individual roll corresponds to the groups' index value in the rollData array
  add(notation, groupId, theme) {
<<<<<<< HEAD
		// if the given groupId does not exist in the rollData array then reset groupId
		// the added roll will be safely added to the rollData in a new group instead
		if(this.rollData[groupId] === undefined){
			groupId = undefined
		}
		if(theme) {
			this.config.theme = theme
		}
=======
		if(theme) this.config.theme = theme

>>>>>>> bf725a5a
		let parsedNotation = this.createNotationArray(notation)
		// returns a Promise that is resolved in onRollComplete
		return this.#makeRoll(parsedNotation, groupId)
  }

	reroll(dice) {
		// TODO: add hide if you want to keep the die result for an external parser
		// TODO: reroll group
<<<<<<< HEAD
		// TODO: reroll array
		this.remove(die)
		die.qty = 1
		// returns a Promise that is resolved in onRollComplete
		return this.add(die, die.groupId)

=======
		const rollArray = Array.isArray(dice) ? dice : [dice]
		const groupId = rollArray[0].groupId
		const addQty = rollArray.map(r => ( {...r, qty: 1} ) )
		
		rollArray.forEach(r =>  this.remove( r ) )
	
		this.add(addQty, groupId)
		// make this method chainable
		return this
>>>>>>> bf725a5a
	}

	remove(die) {
		const {groupId, rollId, hide = false} = die
		// this will remove a roll from workers and rolldata
		// TODO: hide if you want to keep the die result for an external parser
		// delete the roll from cache
		const rolls = this.rollData[groupId].rolls
		const filtered = rolls.filter(roll => roll.rollId !== rollId)
	
		this.rollData[groupId].rolls = filtered

		// remove the die from the render
		this.#DiceWorld.remove(die)
		// remove the die from the physics bodies - we do this in case there's a reroll. Don't want new dice interacting with a hidden physics body
		this.#DiceWorker.postMessage({action: "removeDie", id: rollId})

		// TODO: recalculate the group value
		// TODO: trigger onRollComplete again

		// make this method chainable
		return this
	}

	// TODO: pass data with roll - such as roll name. Passed back at the end in the results
  roll(notation, theme) {
		// to add to a roll on screen use .add method
    // reset the offscreen worker and physics worker with each new roll
    this.clear()
		if(theme) {
			this.config.theme = theme
		}
		let parsedNotation = this.createNotationArray(notation)
		// returns a Promise that is resolved in onRollComplete
		return this.#makeRoll(parsedNotation)
  }

	async loadTheme(){
		if(this.themeData.includes(this.config.theme)){
			return
		} else {
			await this.#DiceWorld.loadTheme(this.config.theme)
			this.themeData.push(this.config.theme)
		}
	}

	// used by both .add and .roll - .roll clears the box and .add does not
	async #makeRoll(parsedNotation, groupId){
		const hasGroupId = groupId !== undefined

		// load the theme prior to adding all the dice => give textures a chance to load so you don't see a flash of naked dice
		await this.loadTheme()

		// loop through the number of dice in the group and roll each one
		parsedNotation.forEach(notation => {
			const rolls = {}
			// let index = hasGroupId ? groupId : this.#groupIndex
			let index

			for (var i = 0, len = notation.qty; i < len; i++) {
				// id's start at zero and zero can be falsy, so we check for undefined
				let rollId = notation.rollId !== undefined ? notation.rollId : this.#rollIndex++
				let id = notation.id !== undefined ? notation.id : this.#idIndex++
				index = hasGroupId ? groupId : this.#groupIndex

				const roll = {
					sides: notation.sides,
					groupId: index,
					rollId,
					id,
					theme: this.config.theme
				}

				rolls[rollId] = roll

				this.#DiceWorld.add(roll)

			}

			if(hasGroupId) {
				Object.assign(this.rollData[groupId].rolls, rolls)
			} else {
				// save this roll group for later
				notation.rolls = rolls
				this.rollData[index] = notation
				++this.#groupIndex
			}
			
		})

		return new Promise((resolve,reject) => {
			this.rollPromiseResolve = resolve
			this.rollPromiseReject = reject
		})

	}

	// accepts simple notations eg: 4d6
	// accepts array of notations eg: ['4d6','2d10']
	// accepts array of objects eg: [{sides:int, qty:int, mods:[]}]
	// accepts object {sides:int, qty:int}
	createNotationArray(input){
		const notation = Array.isArray( input ) ? input : [ input ]
		let parsedNotation = []

		const verifyObject = ( object ) => {
			const checkSidesAndQty =  object.sides && object.qty ? true : false
	
			if ( checkSidesAndQty ) {
				return true
			} else {
				const err = "Roll notation is missing sides and/or qty"
				throw new Error(err);
			}
		}
	

		// notation is an array of strings or objects
		notation.forEach(roll => {
			// if notation is an array of strings
			if ( typeof roll === 'string' ) {
				parsedNotation.push( this.parse( roll ) )
			} else if ( typeof notation === 'object' ) {
				verifyObject( roll ) && parsedNotation.push( roll )
			}
		})


		return parsedNotation
	}

  // parse text die notation such as 2d10+3 => {number:2, type:6, modifier:3}
  // taken from https://github.com/ChapelR/dice-notation
  parse(notation) {
    const diceNotation = /(\d+)[dD](\d+)(.*)$/i
    const modifier = /([+-])(\d+)/
    const cleanNotation = notation.trim().replace(/\s+/g, '')
    const validNumber = (n, err) => {
      n = Number(n)
      if (Number.isNaN(n) || !Number.isInteger(n) || n < 1) {
        throw new Error(err);
      }
      return n
    }

    const roll = cleanNotation.match(diceNotation);
		let mod = 0;
    const msg = 'Invalid notation: ' + notation + '';

    if (roll.length < 3) {
      throw new Error(msg);
    }
    if (roll[3] && modifier.test(roll[3])) {
      const modParts = roll[3].match(modifier);
      let basicMod = validNumber(modParts[2], msg);
      if (modParts[1].trim() === '-') {
        basicMod *= -1;
      }
      mod = basicMod;
    }
    
    roll[1] = validNumber(roll[1], msg);
    roll[2] = validNumber(roll[2], msg);

    return {
      qty : roll[1],
      sides : roll[2],
      modifier : mod,
    }
  }

	getRollResults(){
		// calculate the value of all the rolls added together - advanced rolls such as 4d6dl1 (4d6 drop lowest 1) will require an external parser
		this.rollData.forEach(rollGroup => {
			// add up the values
			rollGroup.value = Object.values(rollGroup.rolls).reduce((val,roll) => val + roll.result,0)
			// add the modifier
			rollGroup.value += rollGroup.modifier ? rollGroup.modifier : 0
		})

		return this.rollData
	}
}

export default World<|MERGE_RESOLUTION|>--- conflicted
+++ resolved
@@ -204,7 +204,6 @@
 	// add a die. Use groupId to add a die to a specific roll group
 	// when looking at the roll results object, the groupId on an individual roll corresponds to the groups' index value in the rollData array
   add(notation, groupId, theme) {
-<<<<<<< HEAD
 		// if the given groupId does not exist in the rollData array then reset groupId
 		// the added roll will be safely added to the rollData in a new group instead
 		if(this.rollData[groupId] === undefined){
@@ -213,10 +212,6 @@
 		if(theme) {
 			this.config.theme = theme
 		}
-=======
-		if(theme) this.config.theme = theme
-
->>>>>>> bf725a5a
 		let parsedNotation = this.createNotationArray(notation)
 		// returns a Promise that is resolved in onRollComplete
 		return this.#makeRoll(parsedNotation, groupId)
@@ -225,14 +220,6 @@
 	reroll(dice) {
 		// TODO: add hide if you want to keep the die result for an external parser
 		// TODO: reroll group
-<<<<<<< HEAD
-		// TODO: reroll array
-		this.remove(die)
-		die.qty = 1
-		// returns a Promise that is resolved in onRollComplete
-		return this.add(die, die.groupId)
-
-=======
 		const rollArray = Array.isArray(dice) ? dice : [dice]
 		const groupId = rollArray[0].groupId
 		const addQty = rollArray.map(r => ( {...r, qty: 1} ) )
@@ -242,7 +229,6 @@
 		this.add(addQty, groupId)
 		// make this method chainable
 		return this
->>>>>>> bf725a5a
 	}
 
 	remove(die) {
